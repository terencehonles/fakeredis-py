--- conflicted
+++ resolved
@@ -1,11 +1,4 @@
 import inspect
-<<<<<<< HEAD
-=======
-import itertools
-import logging
-import math
-import pickle
->>>>>>> a42ddd85
 import queue
 import threading
 import time
@@ -15,631 +8,7 @@
 
 import redis
 
-<<<<<<< HEAD
 from fakeredis._helpers import Database, FakeSelector, CONNECTION_ERROR_MSG, FakeSocket
-=======
-from ._zset import ZSet
-
-LOGGER = logging.getLogger('fakeredis')
-REDIS_LOG_LEVELS = {
-    b'LOG_DEBUG': 0,
-    b'LOG_VERBOSE': 1,
-    b'LOG_NOTICE': 2,
-    b'LOG_WARNING': 3
-}
-REDIS_LOG_LEVELS_TO_LOGGING = {
-    0: logging.DEBUG,
-    1: logging.INFO,
-    2: logging.INFO,
-    3: logging.WARNING
-}
-
-MAX_STRING_SIZE = 512 * 1024 * 1024
-
-INVALID_EXPIRE_MSG = "ERR invalid expire time in {}"
-WRONGTYPE_MSG = \
-    "WRONGTYPE Operation against a key holding the wrong kind of value"
-SYNTAX_ERROR_MSG = "ERR syntax error"
-INVALID_INT_MSG = "ERR value is not an integer or out of range"
-INVALID_FLOAT_MSG = "ERR value is not a valid float"
-INVALID_OFFSET_MSG = "ERR offset is out of range"
-INVALID_BIT_OFFSET_MSG = "ERR bit offset is not an integer or out of range"
-INVALID_BIT_VALUE_MSG = "ERR bit is not an integer or out of range"
-INVALID_DB_MSG = "ERR DB index is out of range"
-INVALID_MIN_MAX_FLOAT_MSG = "ERR min or max is not a float"
-INVALID_MIN_MAX_STR_MSG = "ERR min or max not a valid string range item"
-STRING_OVERFLOW_MSG = "ERR string exceeds maximum allowed size (512MB)"
-OVERFLOW_MSG = "ERR increment or decrement would overflow"
-NONFINITE_MSG = "ERR increment would produce NaN or Infinity"
-SCORE_NAN_MSG = "ERR resulting score is not a number (NaN)"
-INVALID_SORT_FLOAT_MSG = "ERR One or more scores can't be converted into double"
-SRC_DST_SAME_MSG = "ERR source and destination objects are the same"
-NO_KEY_MSG = "ERR no such key"
-INDEX_ERROR_MSG = "ERR index out of range"
-ZADD_NX_XX_ERROR_MSG = "ERR ZADD allows either 'nx' or 'xx', not both"
-ZADD_INCR_LEN_ERROR_MSG = "ERR INCR option supports a single increment-element pair"
-ZUNIONSTORE_KEYS_MSG = "ERR at least 1 input key is needed for ZUNIONSTORE/ZINTERSTORE"
-WRONG_ARGS_MSG = "ERR wrong number of arguments for '{}' command"
-UNKNOWN_COMMAND_MSG = "ERR unknown command '{}'"
-EXECABORT_MSG = "EXECABORT Transaction discarded because of previous errors."
-MULTI_NESTED_MSG = "ERR MULTI calls can not be nested"
-WITHOUT_MULTI_MSG = "ERR {0} without MULTI"
-WATCH_INSIDE_MULTI_MSG = "ERR WATCH inside MULTI is not allowed"
-NEGATIVE_KEYS_MSG = "ERR Number of keys can't be negative"
-TOO_MANY_KEYS_MSG = "ERR Number of keys can't be greater than number of args"
-TIMEOUT_NEGATIVE_MSG = "ERR timeout is negative"
-NO_MATCHING_SCRIPT_MSG = "NOSCRIPT No matching script. Please use EVAL."
-GLOBAL_VARIABLE_MSG = "ERR Script attempted to set global variables: {}"
-COMMAND_IN_SCRIPT_MSG = "ERR This Redis command is not allowed from scripts"
-BAD_SUBCOMMAND_MSG = "ERR Unknown {} subcommand or wrong # of args."
-BAD_COMMAND_IN_PUBSUB_MSG = \
-    "ERR only (P)SUBSCRIBE / (P)UNSUBSCRIBE / PING / QUIT allowed in this context"
-CONNECTION_ERROR_MSG = "FakeRedis is emulating a connection error."
-REQUIRES_MORE_ARGS_MSG = "ERR {} requires {} arguments or more."
-LOG_INVALID_DEBUG_LEVEL_MSG = "ERR Invalid debug level."
-LUA_COMMAND_ARG_MSG = "ERR Lua redis() command arguments must be strings or integers"
-LUA_WRONG_NUMBER_ARGS_MSG = "ERR wrong number or type of arguments"
-SCRIPT_ERROR_MSG = "ERR Error running script (call to f_{}): @user_script:?: {}"
-RESTORE_KEY_EXISTS = "BUSYKEY Target key name already exists."
-RESTORE_INVALID_CHECKSUM_MSG = "ERR DUMP payload version or checksum are wrong"
-RESTORE_INVALID_TTL_MSG = "ERR Invalid TTL value, must be >= 0"
-
-FLAG_NO_SCRIPT = 's'  # Command not allowed in scripts
-
-
-# This needs to be grabbed early to avoid breaking tests that mock redis.Redis.
-# _ORIG_SIG = inspect.signature(redis.Redis)
-
-
-class SimpleString:
-    def __init__(self, value):
-        assert isinstance(value, bytes)
-        self.value = value
-
-    @classmethod
-    def decode(cls, value):
-        return value
-
-
-class SimpleError(Exception):
-    """Exception that will be turned into a frontend-specific exception."""
-
-    def __init__(self, value):
-        assert isinstance(value, str)
-        self.value = value
-
-
-class NoResponse:
-    """Returned by pub/sub commands to indicate that no response should be returned"""
-    pass
-
-
-OK = SimpleString(b'OK')
-QUEUED = SimpleString(b'QUEUED')
-PONG = SimpleString(b'PONG')
-BGSAVE_STARTED = SimpleString(b'Background saving started')
-
-
-def null_terminate(s):
-    # Redis uses C functions on some strings, which means they stop at the
-    # first NULL.
-    if b'\0' in s:
-        return s[:s.find(b'\0')]
-    return s
-
-
-def casenorm(s):
-    return null_terminate(s).lower()
-
-
-def casematch(a, b):
-    return casenorm(a) == casenorm(b)
-
-
-def compile_pattern(pattern):
-    """Compile a glob pattern (e.g. for keys) to a bytes regex.
-
-    fnmatch.fnmatchcase doesn't work for this, because it uses different
-    escaping rules to redis, uses ! instead of ^ to negate a character set,
-    and handles invalid cases (such as a [ without a ]) differently. This
-    implementation was written by studying the redis implementation.
-    """
-    # It's easier to work with text than bytes, because indexing bytes
-    # doesn't behave the same in Python 3. Latin-1 will round-trip safely.
-    pattern = pattern.decode('latin-1', )
-    parts = ['^']
-    i = 0
-    pattern_len = len(pattern)
-    while i < pattern_len:
-        c = pattern[i]
-        i += 1
-        if c == '?':
-            parts.append('.')
-        elif c == '*':
-            parts.append('.*')
-        elif c == '\\':
-            if i == pattern_len:
-                i -= 1
-            parts.append(re.escape(pattern[i]))
-            i += 1
-        elif c == '[':
-            parts.append('[')
-            if i < pattern_len and pattern[i] == '^':
-                i += 1
-                parts.append('^')
-            parts_len = len(parts)  # To detect if anything was added
-            while i < pattern_len:
-                if pattern[i] == '\\' and i + 1 < pattern_len:
-                    i += 1
-                    parts.append(re.escape(pattern[i]))
-                elif pattern[i] == ']':
-                    i += 1
-                    break
-                elif i + 2 < pattern_len and pattern[i + 1] == '-':
-                    start = pattern[i]
-                    end = pattern[i + 2]
-                    if start > end:
-                        start, end = end, start
-                    parts.append(re.escape(start) + '-' + re.escape(end))
-                    i += 2
-                else:
-                    parts.append(re.escape(pattern[i]))
-                i += 1
-            if len(parts) == parts_len:
-                if parts[-1] == '[':
-                    # Empty group - will never match
-                    parts[-1] = '(?:$.)'
-                else:
-                    # Negated empty group - matches any character
-                    assert parts[-1] == '^'
-                    parts.pop()
-                    parts[-1] = '.'
-            else:
-                parts.append(']')
-        else:
-            parts.append(re.escape(c))
-    parts.append('\\Z')
-    regex = ''.join(parts).encode('latin-1')
-    return re.compile(regex, re.S)
-
-
-class Item:
-    """An item stored in the database"""
-
-    __slots__ = ['value', 'expireat']
-
-    def __init__(self, value):
-        self.value = value
-        self.expireat = None
-
-
-class CommandItem:
-    """An item referenced by a command.
-
-    It wraps an Item but has extra fields to manage updates and notifications.
-    """
-
-    def __init__(self, key, db, item=None, default=None):
-        if item is None:
-            self._value = default
-            self._expireat = None
-        else:
-            self._value = item.value
-            self._expireat = item.expireat
-        self.key = key
-        self.db = db
-        self._modified = False
-        self._expireat_modified = False
-
-    @property
-    def value(self):
-        return self._value
-
-    @value.setter
-    def value(self, new_value):
-        self._value = new_value
-        self._modified = True
-        self.expireat = None
-
-    @property
-    def expireat(self):
-        return self._expireat
-
-    @expireat.setter
-    def expireat(self, value):
-        self._expireat = value
-        self._expireat_modified = True
-        self._modified = True  # Since redis 6.0.7
-
-    def get(self, default):
-        return self._value if self else default
-
-    def update(self, new_value):
-        self._value = new_value
-        self._modified = True
-
-    def updated(self):
-        self._modified = True
-
-    def writeback(self):
-        if self._modified:
-            self.db.notify_watch(self.key)
-            if not isinstance(self.value, bytes) and not self.value:
-                self.db.pop(self.key, None)
-                return
-            else:
-                item = self.db.setdefault(self.key, Item(None))
-                item.value = self.value
-                item.expireat = self.expireat
-        elif self._expireat_modified and self.key in self.db:
-            self.db[self.key].expireat = self.expireat
-
-    def __bool__(self):
-        return bool(self._value) or isinstance(self._value, bytes)
-
-    __nonzero__ = __bool__  # For Python 2
-
-
-class Database(MutableMapping):
-    def __init__(self, lock, *args, **kwargs):
-        self._dict = dict(*args, **kwargs)
-        self.time = 0.0
-        self._watches = defaultdict(weakref.WeakSet)  # key to set of connections
-        self.condition = threading.Condition(lock)
-        self._change_callbacks = set()
-
-    def swap(self, other):
-        self._dict, other._dict = other._dict, self._dict
-        self.time, other.time = other.time, self.time
-
-    def notify_watch(self, key):
-        for sock in self._watches.get(key, set()):
-            sock.notify_watch()
-        self.condition.notify_all()
-        for callback in self._change_callbacks:
-            callback()
-
-    def add_watch(self, key, sock):
-        self._watches[key].add(sock)
-
-    def remove_watch(self, key, sock):
-        watches = self._watches[key]
-        watches.discard(sock)
-        if not watches:
-            del self._watches[key]
-
-    def add_change_callback(self, callback):
-        self._change_callbacks.add(callback)
-
-    def remove_change_callback(self, callback):
-        self._change_callbacks.remove(callback)
-
-    def clear(self):
-        for key in self:
-            self.notify_watch(key)
-        self._dict.clear()
-
-    def expired(self, item):
-        return item.expireat is not None and item.expireat < self.time
-
-    def _remove_expired(self):
-        for key in list(self._dict):
-            item = self._dict[key]
-            if self.expired(item):
-                del self._dict[key]
-
-    def __getitem__(self, key):
-        item = self._dict[key]
-        if self.expired(item):
-            del self._dict[key]
-            raise KeyError(key)
-        return item
-
-    def __setitem__(self, key, value):
-        self._dict[key] = value
-
-    def __delitem__(self, key):
-        del self._dict[key]
-
-    def __iter__(self):
-        self._remove_expired()
-        return iter(self._dict)
-
-    def __len__(self):
-        self._remove_expired()
-        return len(self._dict)
-
-    def __hash__(self):
-        return hash(super(object, self))
-
-    def __eq__(self, other):
-        return super(object, self) == other
-
-
-class Hash(dict):
-    redis_type = b'hash'
-
-
-class Int:
-    """Argument converter for 64-bit signed integers"""
-
-    DECODE_ERROR = INVALID_INT_MSG
-    ENCODE_ERROR = OVERFLOW_MSG
-    MIN_VALUE = -2 ** 63
-    MAX_VALUE = 2 ** 63 - 1
-
-    @classmethod
-    def valid(cls, value):
-        return cls.MIN_VALUE <= value <= cls.MAX_VALUE
-
-    @classmethod
-    def decode(cls, value):
-        try:
-            out = int(value)
-            if not cls.valid(out) or str(out).encode() != value:
-                raise ValueError
-        except ValueError:
-            raise SimpleError(cls.DECODE_ERROR)
-        return out
-
-    @classmethod
-    def encode(cls, value):
-        if cls.valid(value):
-            return str(value).encode()
-        else:
-            raise SimpleError(cls.ENCODE_ERROR)
-
-
-class BitOffset(Int):
-    """Argument converter for unsigned bit positions"""
-
-    DECODE_ERROR = INVALID_BIT_OFFSET_MSG
-    MIN_VALUE = 0
-    MAX_VALUE = 8 * MAX_STRING_SIZE - 1  # Redis imposes 512MB limit on keys
-
-
-class BitValue(Int):
-    DECODE_ERROR = INVALID_BIT_VALUE_MSG
-    MIN_VALUE = 0
-    MAX_VALUE = 1
-
-
-class DbIndex(Int):
-    """Argument converter for database indices"""
-
-    DECODE_ERROR = INVALID_DB_MSG
-    MIN_VALUE = 0
-    MAX_VALUE = 15
-
-
-class Timeout(Int):
-    """Argument converter for timeouts"""
-
-    DECODE_ERROR = TIMEOUT_NEGATIVE_MSG
-    MIN_VALUE = 0
-
-
-class Float:
-    """Argument converter for floating-point values.
-
-    Redis uses long double for some cases (INCRBYFLOAT, HINCRBYFLOAT)
-    and double for others (zset scores), but Python doesn't support
-    long double.
-    """
-
-    DECODE_ERROR = INVALID_FLOAT_MSG
-
-    @classmethod
-    def decode(cls, value,
-               allow_leading_whitespace=False,
-               allow_erange=False,
-               allow_empty=False,
-               crop_null=False):
-        # redis has some quirks in float parsing, with several variants.
-        # See https://github.com/antirez/redis/issues/5706
-        try:
-            if crop_null:
-                value = null_terminate(value)
-            if allow_empty and value == b'':
-                value = b'0.0'
-            if not allow_leading_whitespace and value[:1].isspace():
-                raise ValueError
-            if value[-1:].isspace():
-                raise ValueError
-            out = float(value)
-            if math.isnan(out):
-                raise ValueError
-            if not allow_erange:
-                # Values that over- or underflow- are explicitly rejected by
-                # redis. This is a crude hack to determine whether the input
-                # may have been such a value.
-                if out in (math.inf, -math.inf, 0.0) and re.match(b'^[^a-zA-Z]*[1-9]', value):
-                    raise ValueError
-            return out
-        except ValueError:
-            raise SimpleError(cls.DECODE_ERROR)
-
-    @classmethod
-    def encode(cls, value, humanfriendly):
-        if math.isinf(value):
-            return str(value).encode()
-        elif humanfriendly:
-            # Algorithm from ld2string in redis
-            out = '{:.17f}'.format(value)
-            out = re.sub(r'\.?0+$', '', out)
-            return out.encode()
-        else:
-            return '{:.17g}'.format(value).encode()
-
-
-class SortFloat(Float):
-    DECODE_ERROR = INVALID_SORT_FLOAT_MSG
-
-    @classmethod
-    def decode(cls, value, **kwargs):
-        return super().decode(
-            value, allow_leading_whitespace=True, allow_empty=True, crop_null=True)
-
-
-class ScoreTest:
-    """Argument converter for sorted set score endpoints."""
-
-    def __init__(self, value, exclusive=False):
-        self.value = value
-        self.exclusive = exclusive
-
-    @classmethod
-    def decode(cls, value):
-        try:
-            exclusive = False
-            if value[:1] == b'(':
-                exclusive = True
-                value = value[1:]
-            value = Float.decode(
-                value, allow_leading_whitespace=True, allow_erange=True,
-                allow_empty=True, crop_null=True)
-            return cls(value, exclusive)
-        except SimpleError:
-            raise SimpleError(INVALID_MIN_MAX_FLOAT_MSG)
-
-    def __str__(self):
-        if self.exclusive:
-            return '({!r}'.format(self.value)
-        else:
-            return repr(self.value)
-
-    @property
-    def lower_bound(self):
-        return self.value, AfterAny() if self.exclusive else BeforeAny()
-
-    @property
-    def upper_bound(self):
-        return self.value, BeforeAny() if self.exclusive else AfterAny()
-
-
-class StringTest:
-    """Argument converter for sorted set LEX endpoints."""
-
-    def __init__(self, value, exclusive):
-        self.value = value
-        self.exclusive = exclusive
-
-    @classmethod
-    def decode(cls, value):
-        if value == b'-':
-            return cls(BeforeAny(), True)
-        elif value == b'+':
-            return cls(AfterAny(), True)
-        elif value[:1] == b'(':
-            return cls(value[1:], True)
-        elif value[:1] == b'[':
-            return cls(value[1:], False)
-        else:
-            raise SimpleError(INVALID_MIN_MAX_STR_MSG)
-
-
-@functools.total_ordering
-class BeforeAny:
-    def __gt__(self, other):
-        return False
-
-    def __eq__(self, other):
-        return isinstance(other, BeforeAny)
-
-
-@functools.total_ordering
-class AfterAny:
-    def __lt__(self, other):
-        return False
-
-    def __eq__(self, other):
-        return isinstance(other, AfterAny)
-
-
-class Key:
-    """Marker to indicate that argument in signature is a key"""
-    UNSPECIFIED = object()
-
-    def __init__(self, type_=None, missing_return=UNSPECIFIED):
-        self.type_ = type_
-        self.missing_return = missing_return
-
-
-class Signature:
-    def __init__(self, name, fixed, repeat=(), flags=""):
-        self.name = name
-        self.fixed = fixed
-        self.repeat = repeat
-        self.flags = flags
-
-    def check_arity(self, args):
-        if len(args) != len(self.fixed):
-            delta = len(args) - len(self.fixed)
-            if delta < 0 or not self.repeat:
-                raise SimpleError(WRONG_ARGS_MSG.format(self.name))
-
-    def apply(self, args, db):
-        """Returns a tuple, which is either:
-        - transformed args and a dict of CommandItems; or
-        - a single containing a short-circuit return value
-        """
-        self.check_arity(args)
-        if self.repeat:
-            delta = len(args) - len(self.fixed)
-            if delta % len(self.repeat) != 0:
-                raise SimpleError(WRONG_ARGS_MSG.format(self.name))
-
-        types = list(self.fixed)
-        for i in range(len(args) - len(types)):
-            types.append(self.repeat[i % len(self.repeat)])
-
-        args = list(args)
-        # First pass: convert/validate non-keys, and short-circuit on missing keys
-        for i, (arg, type_) in enumerate(zip(args, types)):
-            if isinstance(type_, Key):
-                if type_.missing_return is not Key.UNSPECIFIED and arg not in db:
-                    return type_.missing_return,
-            elif type_ != bytes:
-                args[i] = type_.decode(args[i], )
-
-        # Second pass: read keys and check their types
-        command_items = []
-        for i, (arg, type_) in enumerate(zip(args, types)):
-            if isinstance(type_, Key):
-                item = db.get(arg)
-                default = None
-                if type_.type_ is not None:
-                    if item is not None and type(item.value) != type_.type_:
-                        raise SimpleError(WRONGTYPE_MSG)
-                    if item is None:
-                        if type_.type_ is not bytes:
-                            default = type_.type_()
-                args[i] = CommandItem(arg, db, item, default=default)
-                command_items.append(args[i])
-
-        return args, command_items
-
-
-def valid_response_type(value, nested=False):
-    if isinstance(value, NoResponse) and not nested:
-        return True
-    if value is not None and not isinstance(value, (bytes, SimpleString, SimpleError,
-                                                    int, list)):
-        return False
-    if isinstance(value, list):
-        if any(not valid_response_type(item, True) for item in value):
-            return False
-    return True
-
-
-def command(*args, **kwargs):
-    def decorator(func):
-        name = kwargs.pop('name', func.__name__)
-        func._fakeredis_sig = Signature(name, *args, **kwargs)
-        return func
-
-    return decorator
->>>>>>> a42ddd85
 
 
 class FakeServer:
@@ -657,2101 +26,6 @@
         self.closed_sockets = []
 
 
-<<<<<<< HEAD
-=======
-class FakeSocket:
-    _connection_error_class = redis.ConnectionError
-
-    def __init__(self, server):
-        self._server = server
-        self._db = server.dbs[0]
-        self._db_num = 0
-        # When in a MULTI, set to a list of function calls
-        self._transaction = None
-        self._transaction_failed = False
-        # Set when executing the commands from EXEC
-        self._in_transaction = False
-        self._watch_notified = False
-        self._watches = set()
-        self._pubsub = 0  # Count of subscriptions
-        self.responses = queue.Queue()
-        # Prevents parser from processing commands. Not used in this module,
-        # but set by aioredis module to prevent new commands being processed
-        # while handling a blocking command.
-        self._paused = False
-        self._parser = self._parse_commands()
-        self._parser.send(None)
-
-    def put_response(self, msg):
-        # redis.Connection.__del__ might call self.close at any time, which
-        # will set self.responses to None. We assume this will happen
-        # atomically, and the code below then protects us against this.
-        responses = self.responses
-        if responses:
-            responses.put(msg)
-
-    def pause(self):
-        self._paused = True
-
-    def resume(self):
-        self._paused = False
-        self._parser.send(b'')
-
-    def shutdown(self, flags):
-        self._parser.close()
-
-    def fileno(self):
-        # Our fake socket must return an integer from `FakeSocket.fileno()` since a real selector
-        # will be created. The value does not matter since we replace the selector with our own
-        # `FakeSelector` before it is ever used.
-        return 0
-
-    def _cleanup(self, server):
-        """Remove all the references to `self` from `server`.
-
-        This is called with the server lock held, but it may be some time after
-        self.close.
-        """
-        for subs in server.subscribers.values():
-            subs.discard(self)
-        for subs in server.psubscribers.values():
-            subs.discard(self)
-        self._clear_watches()
-
-    def close(self):
-        # Mark ourselves for cleanup. This might be called from
-        # redis.Connection.__del__, which the garbage collection could call
-        # at any time, and hence we can't safely take the server lock.
-        # We rely on list.append being atomic.
-        self._server.closed_sockets.append(weakref.ref(self))
-        self._server = None
-        self._db = None
-        self.responses = None
-
-    @staticmethod
-    def _extract_line(buf):
-        pos = buf.find(b'\n') + 1
-        assert pos > 0
-        line = buf[:pos]
-        buf = buf[pos:]
-        assert line.endswith(b'\r\n')
-        return line, buf
-
-    def _parse_commands(self):
-        """Generator that parses commands.
-
-        It is fed pieces of redis protocol data (via `send`) and calls
-        `_process_command` whenever it has a complete one.
-        """
-        buf = b''
-        while True:
-            while self._paused or b'\n' not in buf:
-                buf += yield
-            line, buf = self._extract_line(buf)
-            assert line[:1] == b'*'  # array
-            n_fields = int(line[1:-2])
-            fields = []
-            for i in range(n_fields):
-                while b'\n' not in buf:
-                    buf += yield
-                line, buf = self._extract_line(buf)
-                assert line[:1] == b'$'  # string
-                length = int(line[1:-2])
-                while len(buf) < length + 2:
-                    buf += yield
-                fields.append(buf[:length])
-                buf = buf[length + 2:]  # +2 to skip the CRLF
-            self._process_command(fields)
-
-    def _run_command(self, func, sig, args, from_script):
-        command_items = {}
-        try:
-            ret = sig.apply(args, self._db)
-            if len(ret) == 1:
-                result = ret[0]
-            else:
-                args, command_items = ret
-                if from_script and FLAG_NO_SCRIPT in sig.flags:
-                    raise SimpleError(COMMAND_IN_SCRIPT_MSG)
-                if self._pubsub and sig.name not in {
-                    'ping',
-                    'subscribe',
-                    'unsubscribe',
-                    'psubscribe',
-                    'punsubscribe',
-                    'quit'
-                }:
-                    raise SimpleError(BAD_COMMAND_IN_PUBSUB_MSG)
-                result = func(*args)
-                assert valid_response_type(result)
-        except SimpleError as exc:
-            result = exc
-        for command_item in command_items:
-            command_item.writeback()
-        return result
-
-    def _decode_error(self, error):
-        return redis.connection.BaseParser().parse_error(error.value)
-
-    def _decode_result(self, result):
-        """Convert SimpleString and SimpleError, recursively"""
-        if isinstance(result, list):
-            return [self._decode_result(r) for r in result]
-        elif isinstance(result, SimpleString):
-            return result.value
-        elif isinstance(result, SimpleError):
-            return self._decode_error(result)
-        else:
-            return result
-
-    def _blocking(self, timeout, func):
-        """Run a function until it succeeds or timeout is reached.
-
-        The timeout must be an integer, and 0 means infinite. The function
-        is called with a boolean to indicate whether this is the first call.
-        If it returns None it is considered to have "failed" and is retried
-        each time the condition variable is notified, until the timeout is
-        reached.
-
-        Returns the function return value, or None if the timeout was reached.
-        """
-        ret = func(True)
-        if ret is not None or self._in_transaction:
-            return ret
-        if timeout:
-            deadline = time.time() + timeout
-        else:
-            deadline = None
-        while True:
-            timeout = deadline - time.time() if deadline is not None else None
-            if timeout is not None and timeout <= 0:
-                return None
-            # Python <3.2 doesn't return a status from wait. On Python 3.2+
-            # we bail out early on False.
-            if self._db.condition.wait(timeout=timeout) is False:
-                return None  # Timeout expired
-            ret = func(False)
-            if ret is not None:
-                return ret
-
-    def _name_to_func(self, name):
-        name = six.ensure_str(name, encoding='utf-8', errors='replace')
-        func_name = name.lower()
-        func = getattr(self, func_name, None)
-        if name.startswith('_') or not func or not hasattr(func, '_fakeredis_sig'):
-            # redis remaps \r or \n in an error to ' ' to make it legal protocol
-            clean_name = name.replace('\r', ' ').replace('\n', ' ')
-            raise SimpleError(UNKNOWN_COMMAND_MSG.format(clean_name))
-        return func, func_name
-
-    def sendall(self, data):
-        if not self._server.connected:
-            raise self._connection_error_class(CONNECTION_ERROR_MSG)
-        if isinstance(data, str):
-            data = data.encode('ascii')
-        self._parser.send(data)
-
-    def _process_command(self, fields):
-        if not fields:
-            return
-        func_name = None
-        try:
-            func, func_name = self._name_to_func(fields[0])
-            sig = func._fakeredis_sig
-            with self._server.lock:
-                # Clean out old connections
-                while True:
-                    try:
-                        weak_sock = self._server.closed_sockets.pop()
-                    except IndexError:
-                        break
-                    else:
-                        sock = weak_sock()
-                        if sock:
-                            sock._cleanup(self._server)
-                now = time.time()
-                for db in self._server.dbs.values():
-                    db.time = now
-                sig.check_arity(fields[1:])
-                # TODO: make a signature attribute for transactions
-                if self._transaction is not None \
-                        and func_name not in ('exec', 'discard', 'multi', 'watch'):
-                    self._transaction.append((func, sig, fields[1:]))
-                    result = QUEUED
-                else:
-                    result = self._run_command(func, sig, fields[1:], False)
-        except SimpleError as exc:
-            if self._transaction is not None:
-                # TODO: should not apply if the exception is from _run_command
-                # e.g. watch inside multi
-                self._transaction_failed = True
-            if func_name == 'exec' and exc.value.startswith('ERR '):
-                exc.value = 'EXECABORT Transaction discarded because of: ' + exc.value[4:]
-                self._transaction = None
-                self._transaction_failed = False
-                self._clear_watches()
-            result = exc
-        result = self._decode_result(result)
-        if not isinstance(result, NoResponse):
-            self.put_response(result)
-
-    def notify_watch(self):
-        self._watch_notified = True
-
-    # redis has inconsistent handling of negative indices, hence two versions
-    # of this code.
-
-    @staticmethod
-    def _fix_range_string(start, end, length):
-        # Negative number handling is based on the redis source code
-        if 0 > start > end and end < 0:
-            return -1, -1
-        if start < 0:
-            start = max(0, start + length)
-        if end < 0:
-            end = max(0, end + length)
-        end = min(end, length - 1)
-        return start, end + 1
-
-    @staticmethod
-    def _fix_range(start, end, length):
-        # Redis handles negative slightly differently for zrange
-        if start < 0:
-            start = max(0, start + length)
-        if end < 0:
-            end += length
-        if start > end or start >= length:
-            return -1, -1
-        end = min(end, length - 1)
-        return start, end + 1
-
-    def _scan(self, keys, cursor, *args):
-        """
-        This is the basis of most of the ``scan`` methods.
-
-        This implementation is KNOWN to be un-performant, as it requires
-        grabbing the full set of keys over which we are investigating subsets.
-
-        It also doesn't adhere to the guarantee that every key will be iterated
-        at least once even if the database is modified during the scan.
-        However, provided the database is not modified, every key will be
-        returned exactly once.
-        """
-        pattern = None
-        _type = None
-        count = 10
-        if len(args) % 2 != 0:
-            raise SimpleError(SYNTAX_ERROR_MSG)
-        for i in range(0, len(args), 2):
-            if casematch(args[i], b'match'):
-                pattern = args[i + 1]
-            elif casematch(args[i], b'count'):
-                count = Int.decode(args[i + 1])
-                if count <= 0:
-                    raise SimpleError(SYNTAX_ERROR_MSG)
-            elif casematch(args[i], b'type'):
-                _type = args[i + 1]
-            else:
-                raise SimpleError(SYNTAX_ERROR_MSG)
-
-        if cursor >= len(keys):
-            return [0, []]
-        data = sorted(keys)
-        result_cursor = cursor + count
-        result_data = []
-
-        regex = compile_pattern(pattern) if pattern is not None else None
-
-        def match_key(key):
-            return regex.match(key) if pattern is not None else True
-
-        def match_type(key):
-            if _type is not None:
-                return casematch(self.type(self._db[key]).value, _type)
-            return True
-
-        if pattern is not None or _type is not None:
-            for val in itertools.islice(data, cursor, result_cursor):
-                compare_val = val[0] if isinstance(val, tuple) else val
-                if match_key(compare_val) and match_type(compare_val):
-                    result_data.append(val)
-        else:
-            result_data = data[cursor:result_cursor]
-
-        if result_cursor >= len(data):
-            result_cursor = 0
-        return [result_cursor, result_data]
-
-    # Connection commands
-    # TODO: auth, quit
-
-    @command((bytes,))
-    def echo(self, message):
-        return message
-
-    @command((), (bytes,))
-    def ping(self, *args):
-        if len(args) > 1:
-            raise SimpleError(WRONG_ARGS_MSG.format('ping'))
-        if self._pubsub:
-            return [b'pong', args[0] if args else b'']
-        else:
-            return args[0] if args else PONG
-
-    @command((DbIndex,))
-    def select(self, index):
-        self._db = self._server.dbs[index]
-        self._db_num = index
-        return OK
-
-    @command((DbIndex, DbIndex))
-    def swapdb(self, index1, index2):
-        if index1 != index2:
-            db1 = self._server.dbs[index1]
-            db2 = self._server.dbs[index2]
-            db1.swap(db2)
-        return OK
-
-    # Key commands
-    # TODO: lots
-
-    def _delete(self, *keys):
-        ans = 0
-        done = set()
-        for key in keys:
-            if key and key.key not in done:
-                key.value = None
-                done.add(key.key)
-                ans += 1
-        return ans
-
-    @command((Key(),), (Key(),), name='del')
-    def del_(self, *keys):
-        return self._delete(*keys)
-
-    @command((Key(),), (Key(),), name='unlink')
-    def unlink(self, *keys):
-        return self._delete(*keys)
-
-    @command((Key(),), (Key(),))
-    def exists(self, *keys):
-        ret = 0
-        for key in keys:
-            if key:
-                ret += 1
-        return ret
-
-    def _expireat(self, key, timestamp):
-        if not key:
-            return 0
-        else:
-            key.expireat = timestamp
-            return 1
-
-    def _ttl(self, key, scale):
-        if not key:
-            return -2
-        elif key.expireat is None:
-            return -1
-        else:
-            return int(round((key.expireat - self._db.time) * scale))
-
-    @command((Key(), Int))
-    def expire(self, key, seconds):
-        return self._expireat(key, self._db.time + seconds)
-
-    @command((Key(), Int))
-    def expireat(self, key, timestamp):
-        return self._expireat(key, float(timestamp))
-
-    @command((Key(), Int))
-    def pexpire(self, key, ms):
-        return self._expireat(key, self._db.time + ms / 1000.0)
-
-    @command((Key(), Int))
-    def pexpireat(self, key, ms_timestamp):
-        return self._expireat(key, ms_timestamp / 1000.0)
-
-    @command((Key(),))
-    def ttl(self, key):
-        return self._ttl(key, 1.0)
-
-    @command((Key(),))
-    def pttl(self, key):
-        return self._ttl(key, 1000.0)
-
-    @command((Key(),))
-    def type(self, key):
-        if key.value is None:
-            return SimpleString(b'none')
-        elif isinstance(key.value, bytes):
-            return SimpleString(b'string')
-        elif isinstance(key.value, list):
-            return SimpleString(b'list')
-        elif isinstance(key.value, set):
-            return SimpleString(b'set')
-        elif isinstance(key.value, ZSet):
-            return SimpleString(b'zset')
-        elif isinstance(key.value, dict):
-            return SimpleString(b'hash')
-        else:
-            assert False  # pragma: nocover
-
-    @command((Key(),))
-    def persist(self, key):
-        if key.expireat is None:
-            return 0
-        key.expireat = None
-        return 1
-
-    @command((bytes,))
-    def keys(self, pattern):
-        if pattern == b'*':
-            return list(self._db)
-        else:
-            regex = compile_pattern(pattern)
-            return [key for key in self._db if regex.match(key)]
-
-    @command((Key(), DbIndex))
-    def move(self, key, db):
-        if db == self._db_num:
-            raise SimpleError(SRC_DST_SAME_MSG)
-        if not key or key.key in self._server.dbs[db]:
-            return 0
-        # TODO: what is the interaction with expiry?
-        self._server.dbs[db][key.key] = self._server.dbs[self._db_num][key.key]
-        key.value = None  # Causes deletion
-        return 1
-
-    @command(())
-    def randomkey(self):
-        keys = list(self._db.keys())
-        if not keys:
-            return None
-        return random.choice(keys)
-
-    @command((Key(), Key()))
-    def rename(self, key, newkey):
-        if not key:
-            raise SimpleError(NO_KEY_MSG)
-        # TODO: check interaction with WATCH
-        if newkey.key != key.key:
-            newkey.value = key.value
-            newkey.expireat = key.expireat
-            key.value = None
-        return OK
-
-    @command((Key(), Key()))
-    def renamenx(self, key, newkey):
-        if not key:
-            raise SimpleError(NO_KEY_MSG)
-        if newkey:
-            return 0
-        self.rename(key, newkey)
-        return 1
-
-    @command((Int,), (bytes, bytes))
-    def scan(self, cursor, *args):
-        return self._scan(list(self._db), cursor, *args)
-
-    def _lookup_key(self, key, pattern):
-        """Python implementation of lookupKeyByPattern from redis"""
-        if pattern == b'#':
-            return key
-        p = pattern.find(b'*')
-        if p == -1:
-            return None
-        prefix = pattern[:p]
-        suffix = pattern[p + 1:]
-        arrow = suffix.find(b'->', 0, -1)
-        if arrow != -1:
-            field = suffix[arrow + 2:]
-            suffix = suffix[:arrow]
-        else:
-            field = None
-        new_key = prefix + key + suffix
-        item = CommandItem(new_key, self._db, item=self._db.get(new_key))
-        if item.value is None:
-            return None
-        if field is not None:
-            if not isinstance(item.value, dict):
-                return None
-            return item.value.get(field)
-        else:
-            if not isinstance(item.value, bytes):
-                return None
-            return item.value
-
-    @command((Key(),), (bytes,))
-    def sort(self, key, *args):
-        i = 0
-        desc = False
-        alpha = False
-        limit_start = 0
-        limit_count = -1
-        store = None
-        sortby = None
-        dontsort = False
-        get = []
-        if key.value is not None:
-            if not isinstance(key.value, (set, list, ZSet)):
-                raise SimpleError(WRONGTYPE_MSG)
-
-        while i < len(args):
-            arg = args[i]
-            if casematch(arg, b'asc'):
-                desc = False
-            elif casematch(arg, b'desc'):
-                desc = True
-            elif casematch(arg, b'alpha'):
-                alpha = True
-            elif casematch(arg, b'limit') and i + 2 < len(args):
-                try:
-                    limit_start = Int.decode(args[i + 1])
-                    limit_count = Int.decode(args[i + 2])
-                except SimpleError:
-                    raise SimpleError(SYNTAX_ERROR_MSG)
-                else:
-                    i += 2
-            elif casematch(arg, b'store') and i + 1 < len(args):
-                store = args[i + 1]
-                i += 1
-            elif casematch(arg, b'by') and i + 1 < len(args):
-                sortby = args[i + 1]
-                if b'*' not in sortby:
-                    dontsort = True
-                i += 1
-            elif casematch(arg, b'get') and i + 1 < len(args):
-                get.append(args[i + 1])
-                i += 1
-            else:
-                raise SimpleError(SYNTAX_ERROR_MSG)
-            i += 1
-
-        # TODO: force sorting if the object is a set and either in Lua or
-        # storing to a key, to match redis behaviour.
-        items = list(key.value) if key.value is not None else []
-
-        # These transformations are based on the redis implementation, but
-        # changed to produce a half-open range.
-        start = max(limit_start, 0)
-        end = len(items) if limit_count < 0 else start + limit_count
-        if start >= len(items):
-            start = end = len(items) - 1
-        end = min(end, len(items))
-
-        if not get:
-            get.append(b'#')
-        if sortby is None:
-            sortby = b'#'
-
-        if not dontsort:
-            if alpha:
-                def sort_key(v):
-                    byval = self._lookup_key(v, sortby)
-                    # TODO: use locale.strxfrm when not storing? But then need
-                    # to decode too.
-                    if byval is None:
-                        byval = BeforeAny()
-                    return byval
-
-            else:
-                def sort_key(v):
-                    byval = self._lookup_key(v, sortby)
-                    score = SortFloat.decode(byval, ) if byval is not None else 0.0
-                    return (score, v)
-
-            items.sort(key=sort_key, reverse=desc)
-        elif isinstance(key.value, (list, ZSet)):
-            items.reverse()
-
-        out = []
-        for row in items[start:end]:
-            for g in get:
-                v = self._lookup_key(row, g)
-                if store is not None and v is None:
-                    v = b''
-                out.append(v)
-        if store is not None:
-            item = CommandItem(store, self._db, item=self._db.get(store))
-            item.value = out
-            item.writeback()
-            return len(out)
-        else:
-            return out
-
-    @command((Key(missing_return=None),))
-    def dump(self, key):
-        value = pickle.dumps(key.value)
-        checksum = hashlib.sha1(value).digest()
-        return checksum + value
-
-    @command((Key(), Int, bytes), (bytes,))
-    def restore(self, key, ttl, value, *args):
-        replace = False
-        i = 0
-        while i < len(args):
-            if casematch(args[i], b'replace'):
-                replace = True
-                i += 1
-            else:
-                raise SimpleError(SYNTAX_ERROR_MSG)
-        if key and not replace:
-            raise SimpleError(RESTORE_KEY_EXISTS)
-        checksum, value = value[:20], value[20:]
-        if hashlib.sha1(value).digest() != checksum:
-            raise SimpleError(RESTORE_INVALID_CHECKSUM_MSG)
-        if ttl < 0:
-            raise SimpleError(RESTORE_INVALID_TTL_MSG)
-        if ttl == 0:
-            expireat = None
-        else:
-            expireat = self._db.time + ttl / 1000.0
-        key.value = pickle.loads(value)
-        key.expireat = expireat
-        return OK
-
-    # Transaction commands
-
-    def _clear_watches(self):
-        self._watch_notified = False
-        while self._watches:
-            (key, db) = self._watches.pop()
-            db.remove_watch(key, self)
-
-    @command((), flags='s')
-    def multi(self):
-        if self._transaction is not None:
-            raise SimpleError(MULTI_NESTED_MSG)
-        self._transaction = []
-        self._transaction_failed = False
-        return OK
-
-    @command((), flags='s')
-    def discard(self):
-        if self._transaction is None:
-            raise SimpleError(WITHOUT_MULTI_MSG.format('DISCARD'))
-        self._transaction = None
-        self._transaction_failed = False
-        self._clear_watches()
-        return OK
-
-    @command((), name='exec', flags='s')
-    def exec_(self):
-        if self._transaction is None:
-            raise SimpleError(WITHOUT_MULTI_MSG.format('EXEC'))
-        if self._transaction_failed:
-            self._transaction = None
-            self._clear_watches()
-            raise SimpleError(EXECABORT_MSG)
-        transaction = self._transaction
-        self._transaction = None
-        self._transaction_failed = False
-        watch_notified = self._watch_notified
-        self._clear_watches()
-        if watch_notified:
-            return None
-        result = []
-        for func, sig, args in transaction:
-            try:
-                self._in_transaction = True
-                ans = self._run_command(func, sig, args, False)
-            except SimpleError as exc:
-                ans = exc
-            finally:
-                self._in_transaction = False
-            result.append(ans)
-        return result
-
-    @command((Key(),), (Key(),), flags='s')
-    def watch(self, *keys):
-        if self._transaction is not None:
-            raise SimpleError(WATCH_INSIDE_MULTI_MSG)
-        for key in keys:
-            if key not in self._watches:
-                self._watches.add((key.key, self._db))
-                self._db.add_watch(key.key, self)
-        return OK
-
-    @command((), flags='s')
-    def unwatch(self):
-        self._clear_watches()
-        return OK
-
-    # String commands
-    # TODO: bitfield, bitop, bitpos
-
-    @command((Key(bytes), bytes))
-    def append(self, key, value):
-        old = key.get(b'')
-        if len(old) + len(value) > MAX_STRING_SIZE:
-            raise SimpleError(STRING_OVERFLOW_MSG)
-        key.update(key.get(b'') + value)
-        return len(key.value)
-
-    @command((Key(bytes, 0),), (bytes,))
-    def bitcount(self, key, *args):
-        # Redis checks the argument count before decoding integers. That's why
-        # we can't declare them as Int.
-        if args:
-            if len(args) != 2:
-                raise SimpleError(SYNTAX_ERROR_MSG)
-            start = Int.decode(args[0])
-            end = Int.decode(args[1])
-            start, end = self._fix_range_string(start, end, len(key.value))
-            value = key.value[start:end]
-        else:
-            value = key.value
-        return bin(int.from_bytes(value, 'little')).count('1')
-
-    @command((Key(bytes), Int))
-    def decrby(self, key, amount):
-        return self.incrby(key, -amount)
-
-    @command((Key(bytes),))
-    def decr(self, key):
-        return self.incrby(key, -1)
-
-    @command((Key(bytes), Int))
-    def incrby(self, key, amount):
-        c = Int.decode(key.get(b'0')) + amount
-        key.update(Int.encode(c))
-        return c
-
-    @command((Key(bytes),))
-    def incr(self, key):
-        return self.incrby(key, 1)
-
-    @command((Key(bytes), bytes))
-    def incrbyfloat(self, key, amount):
-        # TODO: introduce convert_order so that we can specify amount is Float
-        c = Float.decode(key.get(b'0')) + Float.decode(amount)
-        if not math.isfinite(c):
-            raise SimpleError(NONFINITE_MSG)
-        encoded = Float.encode(c, True)
-        key.update(encoded)
-        return encoded
-
-    @command((Key(bytes),))
-    def get(self, key):
-        return key.get(None)
-
-    @command((Key(bytes), BitOffset))
-    def getbit(self, key, offset):
-        value = key.get(b'')
-        byte = offset // 8
-        remaining = offset % 8
-        actual_bitoffset = 7 - remaining
-        try:
-            actual_val = value[byte]
-        except IndexError:
-            return 0
-        return 1 if (1 << actual_bitoffset) & actual_val else 0
-
-    @command((Key(bytes), BitOffset, BitValue))
-    def setbit(self, key, offset, value):
-        val = key.get(b'\x00')
-        byte = offset // 8
-        remaining = offset % 8
-        actual_bitoffset = 7 - remaining
-        if len(val) - 1 < byte:
-            # We need to expand val so that we can set the appropriate
-            # bit.
-            needed = byte - (len(val) - 1)
-            val += b'\x00' * needed
-        old_byte = val[byte]
-        if value == 1:
-            new_byte = old_byte | (1 << actual_bitoffset)
-        else:
-            new_byte = old_byte & ~(1 << actual_bitoffset)
-        old_value = value if old_byte == new_byte else 1 - value
-        reconstructed = bytearray(val)
-        reconstructed[byte] = new_byte
-        key.update(bytes(reconstructed))
-        return old_value
-
-    @command((Key(bytes), Int, Int))
-    def getrange(self, key, start, end):
-        value = key.get(b'')
-        start, end = self._fix_range_string(start, end, len(value))
-        return value[start:end]
-
-    # substr is a deprecated alias for getrange
-    @command((Key(bytes), Int, Int))
-    def substr(self, key, start, end):
-        return self.getrange(key, start, end)
-
-    @command((Key(bytes), bytes))
-    def getset(self, key, value):
-        old = key.value
-        key.value = value
-        return old
-
-    @command((Key(),), (Key(),))
-    def mget(self, *keys):
-        return [key.value if isinstance(key.value, bytes) else None for key in keys]
-
-    @command((Key(), bytes), (Key(), bytes))
-    def mset(self, *args):
-        for i in range(0, len(args), 2):
-            args[i].value = args[i + 1]
-        return OK
-
-    @command((Key(), bytes), (Key(), bytes))
-    def msetnx(self, *args):
-        for i in range(0, len(args), 2):
-            if args[i]:
-                return 0
-        for i in range(0, len(args), 2):
-            args[i].value = args[i + 1]
-        return 1
-
-    @command((Key(), bytes), (bytes,), name='set')
-    def set_(self, key, value, *args):
-        i = 0
-        ex = None
-        px = None
-        xx = False
-        nx = False
-        keepttl = False
-        get = False
-        while i < len(args):
-            if casematch(args[i], b'nx'):
-                nx = True
-                i += 1
-            elif casematch(args[i], b'xx'):
-                xx = True
-                i += 1
-            elif casematch(args[i], b'ex') and i + 1 < len(args):
-                ex = Int.decode(args[i + 1])
-                if ex <= 0 or (self._db.time + ex) * 1000 >= 2 ** 63:
-                    raise SimpleError(INVALID_EXPIRE_MSG.format('set'))
-                i += 2
-            elif casematch(args[i], b'px') and i + 1 < len(args):
-                px = Int.decode(args[i + 1])
-                if px <= 0 or self._db.time * 1000 + px >= 2 ** 63:
-                    raise SimpleError(INVALID_EXPIRE_MSG.format('set'))
-                i += 2
-            elif casematch(args[i], b'keepttl'):
-                keepttl = True
-                i += 1
-            elif casematch(args[i], b'get'):
-                get = True
-                i += 1
-            else:
-                raise SimpleError(SYNTAX_ERROR_MSG)
-        if (xx and nx) or ((px is not None) + (ex is not None) + keepttl > 1):
-            raise SimpleError(SYNTAX_ERROR_MSG)
-        if nx and get:
-            # The command docs say this is allowed from Redis 7.0.
-            raise SimpleError(SYNTAX_ERROR_MSG)
-
-        old_value = None
-        if get:
-            if key.value is not None and type(key.value) is not bytes:
-                raise SimpleError(WRONGTYPE_MSG)
-            old_value = key.value
-
-        if nx and key:
-            return old_value
-        if xx and not key:
-            return old_value
-        if not keepttl:
-            key.value = value
-        else:
-            key.update(value)
-        if ex is not None:
-            key.expireat = self._db.time + ex
-        if px is not None:
-            key.expireat = self._db.time + px / 1000.0
-        return OK if not get else old_value
-
-    @command((Key(), Int, bytes))
-    def setex(self, key, seconds, value):
-        if seconds <= 0 or (self._db.time + seconds) * 1000 >= 2 ** 63:
-            raise SimpleError(INVALID_EXPIRE_MSG.format('setex'))
-        key.value = value
-        key.expireat = self._db.time + seconds
-        return OK
-
-    @command((Key(), Int, bytes))
-    def psetex(self, key, ms, value):
-        if ms <= 0 or self._db.time * 1000 + ms >= 2 ** 63:
-            raise SimpleError(INVALID_EXPIRE_MSG.format('psetex'))
-        key.value = value
-        key.expireat = self._db.time + ms / 1000.0
-        return OK
-
-    @command((Key(), bytes))
-    def setnx(self, key, value):
-        if key:
-            return 0
-        key.value = value
-        return 1
-
-    @command((Key(bytes), Int, bytes))
-    def setrange(self, key, offset, value):
-        if offset < 0:
-            raise SimpleError(INVALID_OFFSET_MSG)
-        elif not value:
-            return len(key.get(b''))
-        elif offset + len(value) > MAX_STRING_SIZE:
-            raise SimpleError(STRING_OVERFLOW_MSG)
-        else:
-            out = key.get(b'')
-            if len(out) < offset:
-                out += b'\x00' * (offset - len(out))
-            out = out[0:offset] + value + out[offset + len(value):]
-            key.update(out)
-            return len(out)
-
-    @command((Key(bytes),))
-    def strlen(self, key):
-        return len(key.get(b''))
-
-    # Hash commands
-
-    @command((Key(Hash), bytes), (bytes,))
-    def hdel(self, key, *fields):
-        h = key.value
-        rem = 0
-        for field in fields:
-            if field in h:
-                del h[field]
-                key.updated()
-                rem += 1
-        return rem
-
-    @command((Key(Hash), bytes))
-    def hexists(self, key, field):
-        return int(field in key.value)
-
-    @command((Key(Hash), bytes))
-    def hget(self, key, field):
-        return key.value.get(field)
-
-    @command((Key(Hash),))
-    def hgetall(self, key):
-        return list(itertools.chain(*key.value.items()))
-
-    @command((Key(Hash), bytes, Int))
-    def hincrby(self, key, field, amount):
-        c = Int.decode(key.value.get(field, b'0')) + amount
-        key.value[field] = Int.encode(c)
-        key.updated()
-        return c
-
-    @command((Key(Hash), bytes, bytes))
-    def hincrbyfloat(self, key, field, amount):
-        c = Float.decode(key.value.get(field, b'0')) + Float.decode(amount)
-        if not math.isfinite(c):
-            raise SimpleError(NONFINITE_MSG)
-        encoded = Float.encode(c, True)
-        key.value[field] = encoded
-        key.updated()
-        return encoded
-
-    @command((Key(Hash),))
-    def hkeys(self, key):
-        return list(key.value.keys())
-
-    @command((Key(Hash),))
-    def hlen(self, key):
-        return len(key.value)
-
-    @command((Key(Hash), bytes), (bytes,))
-    def hmget(self, key, *fields):
-        return [key.value.get(field) for field in fields]
-
-    @command((Key(Hash), bytes, bytes), (bytes, bytes))
-    def hmset(self, key, *args):
-        self.hset(key, *args)
-        return OK
-
-    @command((Key(Hash), Int,), (bytes, bytes))
-    def hscan(self, key, cursor, *args):
-        cursor, keys = self._scan(key.value, cursor, *args)
-        items = []
-        for k in keys:
-            items.append(k)
-            items.append(key.value[k])
-        return [cursor, items]
-
-    @command((Key(Hash), bytes, bytes), (bytes, bytes))
-    def hset(self, key, *args):
-        h = key.value
-        created = 0
-        for i in range(0, len(args), 2):
-            if args[i] not in h:
-                created += 1
-            h[args[i]] = args[i + 1]
-        key.updated()
-        return created
-
-    @command((Key(Hash), bytes, bytes))
-    def hsetnx(self, key, field, value):
-        if field in key.value:
-            return 0
-        return self.hset(key, field, value)
-
-    @command((Key(Hash), bytes))
-    def hstrlen(self, key, field):
-        return len(key.value.get(field, b''))
-
-    @command((Key(Hash),))
-    def hvals(self, key):
-        return list(key.value.values())
-
-    # List commands
-
-    def _bpop_pass(self, keys, op, first_pass):
-        for key in keys:
-            item = CommandItem(key, self._db, item=self._db.get(key), default=[])
-            if not isinstance(item.value, list):
-                if first_pass:
-                    raise SimpleError(WRONGTYPE_MSG)
-                else:
-                    continue
-            if item.value:
-                ret = op(item.value)
-                item.updated()
-                item.writeback()
-                return [key, ret]
-        return None
-
-    def _bpop(self, args, op):
-        keys = args[:-1]
-        timeout = Timeout.decode(args[-1])
-        return self._blocking(timeout, functools.partial(self._bpop_pass, keys, op))
-
-    @command((bytes, bytes), (bytes,), flags='s')
-    def blpop(self, *args):
-        return self._bpop(args, lambda lst: lst.pop(0))
-
-    @command((bytes, bytes), (bytes,), flags='s')
-    def brpop(self, *args):
-        return self._bpop(args, lambda lst: lst.pop())
-
-    def _brpoplpush_pass(self, source, destination, first_pass):
-        src = CommandItem(source, self._db, item=self._db.get(source), default=[])
-        if not isinstance(src.value, list):
-            if first_pass:
-                raise SimpleError(WRONGTYPE_MSG)
-            else:
-                return None
-        if not src.value:
-            return None  # Empty list
-        dst = CommandItem(destination, self._db, item=self._db.get(destination), default=[])
-        if not isinstance(dst.value, list):
-            raise SimpleError(WRONGTYPE_MSG)
-        el = src.value.pop()
-        dst.value.insert(0, el)
-        src.updated()
-        src.writeback()
-        if destination != source:
-            # Ensure writeback only happens once
-            dst.updated()
-            dst.writeback()
-        return el
-
-    @command((bytes, bytes, Timeout), flags='s')
-    def brpoplpush(self, source, destination, timeout):
-        return self._blocking(timeout,
-                              functools.partial(self._brpoplpush_pass, source, destination))
-
-    @command((Key(list, None), Int))
-    def lindex(self, key, index):
-        try:
-            return key.value[index]
-        except IndexError:
-            return None
-
-    @command((Key(list), bytes, bytes, bytes))
-    def linsert(self, key, where, pivot, value):
-        if not casematch(where, b'before') and not casematch(where, b'after'):
-            raise SimpleError(SYNTAX_ERROR_MSG)
-        if not key:
-            return 0
-        else:
-            try:
-                index = key.value.index(pivot)
-            except ValueError:
-                return -1
-            if casematch(where, b'after'):
-                index += 1
-            key.value.insert(index, value)
-            key.updated()
-            return len(key.value)
-
-    @command((Key(list),))
-    def llen(self, key):
-        return len(key.value)
-
-    @command((Key(list, None), Key(list), SimpleString, SimpleString))
-    def lmove(self, first_list, second_list, src, dst):
-        if src not in [b'LEFT', b'RIGHT']:
-            raise SimpleError(SYNTAX_ERROR_MSG)
-        if dst not in [b'LEFT', b'RIGHT']:
-            raise SimpleError(SYNTAX_ERROR_MSG)
-        el = self.rpop(first_list) if src == b'RIGHT' else self.lpop(first_list)
-        self.lpush(second_list, el) if dst == b'LEFT' else self.rpush(second_list, el)
-        return el
-
-    def _list_pop(self, get_slice, key, *args):
-        """Implements lpop and rpop.
-
-        `get_slice` must take a count and return a slice expression for the
-        range to pop.
-        """
-        # This implementation is somewhat contorted to match the odd
-        # behaviours described in https://github.com/redis/redis/issues/9680.
-        count = 1
-        if len(args) > 1:
-            raise SimpleError(SYNTAX_ERROR_MSG)
-        elif len(args) == 1:
-            count = args[0]
-            if count < 0:
-                raise SimpleError(INDEX_ERROR_MSG)
-            elif count == 0:
-                return None
-        if not key:
-            return None
-        elif type(key.value) != list:
-            raise SimpleError(WRONGTYPE_MSG)
-        slc = get_slice(count)
-        ret = key.value[slc]
-        del key.value[slc]
-        key.updated()
-        if not args:
-            ret = ret[0]
-        return ret
-
-    @command((Key(),), (Int(),))
-    def lpop(self, key, *args):
-        return self._list_pop(lambda count: slice(None, count), key, *args)
-
-    @command((Key(list), bytes), (bytes,))
-    def lpush(self, key, *values):
-        for value in values:
-            key.value.insert(0, value)
-        key.updated()
-        return len(key.value)
-
-    @command((Key(list), bytes), (bytes,))
-    def lpushx(self, key, *values):
-        if not key:
-            return 0
-        return self.lpush(key, *values)
-
-    @command((Key(list), Int, Int))
-    def lrange(self, key, start, stop):
-        start, stop = self._fix_range(start, stop, len(key.value))
-        return key.value[start:stop]
-
-    @command((Key(list), Int, bytes))
-    def lrem(self, key, count, value):
-        a_list = key.value
-        found = []
-        for i, el in enumerate(a_list):
-            if el == value:
-                found.append(i)
-        if count > 0:
-            indices_to_remove = found[:count]
-        elif count < 0:
-            indices_to_remove = found[count:]
-        else:
-            indices_to_remove = found
-        # Iterating in reverse order to ensure the indices
-        # remain valid during deletion.
-        for index in reversed(indices_to_remove):
-            del a_list[index]
-        if indices_to_remove:
-            key.updated()
-        return len(indices_to_remove)
-
-    @command((Key(list), Int, bytes))
-    def lset(self, key, index, value):
-        if not key:
-            raise SimpleError(NO_KEY_MSG)
-        try:
-            key.value[index] = value
-            key.updated()
-        except IndexError:
-            raise SimpleError(INDEX_ERROR_MSG)
-        return OK
-
-    @command((Key(list), Int, Int))
-    def ltrim(self, key, start, stop):
-        if key:
-            if stop == -1:
-                stop = None
-            else:
-                stop += 1
-            new_value = key.value[start:stop]
-            # TODO: check if this should actually be conditional
-            if len(new_value) != len(key.value):
-                key.update(new_value)
-        return OK
-
-    @command((Key(),), (Int(),))
-    def rpop(self, key, *args):
-        return self._list_pop(lambda count: slice(None, -count - 1, -1), key, *args)
-
-    @command((Key(list, None), Key(list)))
-    def rpoplpush(self, src, dst):
-        el = self.rpop(src)
-        self.lpush(dst, el)
-        return el
-
-    @command((Key(list), bytes), (bytes,))
-    def rpush(self, key, *values):
-        for value in values:
-            key.value.append(value)
-        key.updated()
-        return len(key.value)
-
-    @command((Key(list), bytes), (bytes,))
-    def rpushx(self, key, *values):
-        if not key:
-            return 0
-        return self.rpush(key, *values)
-
-    # Set commands
-
-    @command((Key(set), bytes), (bytes,))
-    def sadd(self, key, *members):
-        old_size = len(key.value)
-        key.value.update(members)
-        key.updated()
-        return len(key.value) - old_size
-
-    @command((Key(set),))
-    def scard(self, key):
-        return len(key.value)
-
-    @staticmethod
-    def _calc_setop(op, stop_if_missing, key, *keys):
-        if stop_if_missing and not key.value:
-            return set()
-        ans = key.value.copy()
-        for other in keys:
-            value = other.value if other.value is not None else set()
-            if not isinstance(value, set):
-                raise SimpleError(WRONGTYPE_MSG)
-            if stop_if_missing and not value:
-                return set()
-            ans = op(ans, value)
-        return ans
-
-    def _setop(self, op, stop_if_missing, dst, key, *keys):
-        """Apply one of SINTER[STORE], SUNION[STORE], SDIFF[STORE].
-
-        If `stop_if_missing`, the output will be made an empty set as soon as
-        an empty input set is encountered (use for SINTER[STORE]). May assume
-        that `key` is a set (or empty), but `keys` could be anything.
-        """
-        ans = self._calc_setop(op, stop_if_missing, key, *keys)
-        if dst is None:
-            return list(ans)
-        else:
-            dst.value = ans
-            return len(dst.value)
-
-    @command((Key(set),), (Key(set),))
-    def sdiff(self, *keys):
-        return self._setop(lambda a, b: a - b, False, None, *keys)
-
-    @command((Key(), Key(set)), (Key(set),))
-    def sdiffstore(self, dst, *keys):
-        return self._setop(lambda a, b: a - b, False, dst, *keys)
-
-    @command((Key(set),), (Key(set),))
-    def sinter(self, *keys):
-        return self._setop(lambda a, b: a & b, True, None, *keys)
-
-    @command((Key(), Key(set)), (Key(set),))
-    def sinterstore(self, dst, *keys):
-        return self._setop(lambda a, b: a & b, True, dst, *keys)
-
-    @command((Key(set), bytes))
-    def sismember(self, key, member):
-        return int(member in key.value)
-
-    @command((Key(set), bytes), (bytes,))
-    def smismember(self, key, *members):
-        return [self.sismember(key, member) for member in members]
-
-    @command((Key(set),))
-    def smembers(self, key):
-        return list(key.value)
-
-    @command((Key(set, 0), Key(set), bytes))
-    def smove(self, src, dst, member):
-        try:
-            src.value.remove(member)
-            src.updated()
-        except KeyError:
-            return 0
-        else:
-            dst.value.add(member)
-            dst.updated()  # TODO: is it updated if member was already present?
-            return 1
-
-    @command((Key(set),), (Int,))
-    def spop(self, key, count=None):
-        if count is None:
-            if not key.value:
-                return None
-            item = random.sample(list(key.value), 1)[0]
-            key.value.remove(item)
-            key.updated()
-            return item
-        else:
-            if count < 0:
-                raise SimpleError(INDEX_ERROR_MSG)
-            items = self.srandmember(key, count)
-            for item in items:
-                key.value.remove(item)
-                key.updated()  # Inside the loop because redis special-cases count=0
-            return items
-
-    @command((Key(set),), (Int,))
-    def srandmember(self, key, count=None):
-        if count is None:
-            if not key.value:
-                return None
-            else:
-                return random.sample(list(key.value), 1)[0]
-        elif count >= 0:
-            count = min(count, len(key.value))
-            return random.sample(list(key.value), count)
-        else:
-            items = list(key.value)
-            return [random.choice(items) for _ in range(-count)]
-
-    @command((Key(set), bytes), (bytes,))
-    def srem(self, key, *members):
-        old_size = len(key.value)
-        for member in members:
-            key.value.discard(member)
-        deleted = old_size - len(key.value)
-        if deleted:
-            key.updated()
-        return deleted
-
-    @command((Key(set), Int), (bytes, bytes))
-    def sscan(self, key, cursor, *args):
-        return self._scan(key.value, cursor, *args)
-
-    @command((Key(set),), (Key(set),))
-    def sunion(self, *keys):
-        return self._setop(lambda a, b: a | b, False, None, *keys)
-
-    @command((Key(), Key(set)), (Key(set),))
-    def sunionstore(self, dst, *keys):
-        return self._setop(lambda a, b: a | b, False, dst, *keys)
-
-    # Hyperloglog commands
-    # These are not quite the same as the real redis ones, which are
-    # approximate and store the results in a string. Instead, it is implemented
-    # on top of sets.
-
-    @command((Key(set),), (bytes,))
-    def pfadd(self, key, *elements):
-        result = self.sadd(key, *elements)
-        # Per the documentation:
-        # - 1 if at least 1 HyperLogLog internal register was altered. 0 otherwise.
-        return 1 if result > 0 else 0
-
-    @command((Key(set),), (Key(set),))
-    def pfcount(self, *keys):
-        """
-        Return the approximated cardinality of
-        the set observed by the HyperLogLog at key(s).
-        """
-        return len(self.sunion(*keys))
-
-    @command((Key(set), Key(set)), (Key(set),))
-    def pfmerge(self, dest, *sources):
-        """Merge N different HyperLogLogs into a single one."""
-        self.sunionstore(dest, *sources)
-        return OK
-
-    # Sorted set commands
-    # TODO: [b]zpopmin/zpopmax,
-
-    @staticmethod
-    def _limit_items(items, offset, count):
-        out = []
-        for item in items:
-            if offset:  # Note: not offset > 0, in order to match redis
-                offset -= 1
-                continue
-            if count == 0:
-                break
-            count -= 1
-            out.append(item)
-        return out
-
-    @staticmethod
-    def _apply_withscores(items, withscores):
-        if withscores:
-            out = []
-            for item in items:
-                out.append(item[1])
-                out.append(Float.encode(item[0], False))
-        else:
-            out = [item[1] for item in items]
-        return out
-
-    @command((Key(ZSet), bytes, bytes), (bytes,))
-    def zadd(self, key, *args):
-        zset = key.value
-
-        i = 0
-        ch = False
-        nx = False
-        xx = False
-        incr = False
-        while i < len(args):
-            if casematch(args[i], b'ch'):
-                ch = True
-                i += 1
-            elif casematch(args[i], b'nx'):
-                nx = True
-                i += 1
-            elif casematch(args[i], b'xx'):
-                xx = True
-                i += 1
-            elif casematch(args[i], b'incr'):
-                incr = True
-                i += 1
-            else:
-                # First argument not matching flags indicates the start of
-                # score pairs.
-                break
-
-        if nx and xx:
-            raise SimpleError(ZADD_NX_XX_ERROR_MSG)
-
-        elements = args[i:]
-        if not elements or len(elements) % 2 != 0:
-            raise SimpleError(SYNTAX_ERROR_MSG)
-        if incr and len(elements) != 2:
-            raise SimpleError(ZADD_INCR_LEN_ERROR_MSG)
-        # Parse all scores first, before updating
-        items = [
-            (Float.decode(elements[j]), elements[j + 1])
-            for j in range(0, len(elements), 2)
-        ]
-        old_len = len(zset)
-        changed_items = 0
-
-        if incr:
-            item_score, item_name = items[0]
-            if (nx and item_name in zset) or (xx and item_name not in zset):
-                return None
-            return self.zincrby(key, item_score, item_name)
-
-        for item_score, item_name in items:
-            if (
-                    (not nx or item_name not in zset)
-                    and (not xx or item_name in zset)
-            ):
-                if zset.add(item_name, item_score):
-                    changed_items += 1
-
-        if changed_items:
-            key.updated()
-
-        if ch:
-            return changed_items
-        return len(zset) - old_len
-
-    @command((Key(ZSet),))
-    def zcard(self, key):
-        return len(key.value)
-
-    @command((Key(ZSet), ScoreTest, ScoreTest))
-    def zcount(self, key, min, max):
-        return key.value.zcount(min.lower_bound, max.upper_bound)
-
-    @command((Key(ZSet), Float, bytes))
-    def zincrby(self, key, increment, member):
-        # Can't just default the old score to 0.0, because in IEEE754, adding
-        # 0.0 to something isn't a nop (e.g. 0.0 + -0.0 == 0.0).
-        try:
-            score = key.value.get(member, None) + increment
-        except TypeError:
-            score = increment
-        if math.isnan(score):
-            raise SimpleError(SCORE_NAN_MSG)
-        key.value[member] = score
-        key.updated()
-        return Float.encode(score, False)
-
-    @command((Key(ZSet), StringTest, StringTest))
-    def zlexcount(self, key, min, max):
-        return key.value.zlexcount(min.value, min.exclusive, max.value, max.exclusive)
-
-    def _zrange(self, key, start, stop, reverse, *args):
-        zset = key.value
-        withscores = False
-        for arg in args:
-            if casematch(arg, b'withscores'):
-                withscores = True
-            else:
-                raise SimpleError(SYNTAX_ERROR_MSG)
-        start, stop = self._fix_range(start, stop, len(zset))
-        if reverse:
-            start, stop = len(zset) - stop, len(zset) - start
-        items = zset.islice_score(start, stop, reverse)
-        items = self._apply_withscores(items, withscores)
-        return items
-
-    @command((Key(ZSet), Int, Int), (bytes,))
-    def zrange(self, key, start, stop, *args):
-        return self._zrange(key, start, stop, False, *args)
-
-    @command((Key(ZSet), Int, Int), (bytes,))
-    def zrevrange(self, key, start, stop, *args):
-        return self._zrange(key, start, stop, True, *args)
-
-    def _zrangebylex(self, key, _min, _max, reverse, *args):
-        if args:
-            if len(args) != 3 or not casematch(args[0], b'limit'):
-                raise SimpleError(SYNTAX_ERROR_MSG)
-            offset = Int.decode(args[1])
-            count = Int.decode(args[2])
-        else:
-            offset = 0
-            count = -1
-        zset = key.value
-        items = zset.irange_lex(_min.value, _max.value,
-                                inclusive=(not _min.exclusive, not _max.exclusive),
-                                reverse=reverse)
-        items = self._limit_items(items, offset, count)
-        return items
-
-    @command((Key(ZSet), StringTest, StringTest), (bytes,))
-    def zrangebylex(self, key, _min, _max, *args):
-        return self._zrangebylex(key, _min, _max, False, *args)
-
-    @command((Key(ZSet), StringTest, StringTest), (bytes,))
-    def zrevrangebylex(self, key, _max, _min, *args):
-        return self._zrangebylex(key, _min, _max, True, *args)
-
-    def _zrangebyscore(self, key, _min, _max, reverse, *args):
-        withscores = False
-        offset = 0
-        count = -1
-        i = 0
-        while i < len(args):
-            if casematch(args[i], b'withscores'):
-                withscores = True
-                i += 1
-            elif casematch(args[i], b'limit') and i + 2 < len(args):
-                offset = Int.decode(args[i + 1])
-                count = Int.decode(args[i + 2])
-                i += 3
-            else:
-                raise SimpleError(SYNTAX_ERROR_MSG)
-        zset = key.value
-        items = list(zset.irange_score(_min.lower_bound, _max.upper_bound, reverse=reverse))
-        items = self._limit_items(items, offset, count)
-        items = self._apply_withscores(items, withscores)
-        return items
-
-    @command((Key(ZSet), ScoreTest, ScoreTest), (bytes,))
-    def zrangebyscore(self, key, _min, _max, *args):
-        return self._zrangebyscore(key, _min, _max, False, *args)
-
-    @command((Key(ZSet), ScoreTest, ScoreTest), (bytes,))
-    def zrevrangebyscore(self, key, _max, _min, *args):
-        return self._zrangebyscore(key, _min, _max, True, *args)
-
-    @command((Key(ZSet), bytes))
-    def zrank(self, key, member):
-        try:
-            return key.value.rank(member)
-        except KeyError:
-            return None
-
-    @command((Key(ZSet), bytes))
-    def zrevrank(self, key, member):
-        try:
-            return len(key.value) - 1 - key.value.rank(member)
-        except KeyError:
-            return None
-
-    @command((Key(ZSet), bytes), (bytes,))
-    def zrem(self, key, *members):
-        old_size = len(key.value)
-        for member in members:
-            key.value.discard(member)
-        deleted = old_size - len(key.value)
-        if deleted:
-            key.updated()
-        return deleted
-
-    @command((Key(ZSet), StringTest, StringTest))
-    def zremrangebylex(self, key, min, max):
-        items = key.value.irange_lex(min.value, max.value,
-                                     inclusive=(not min.exclusive, not max.exclusive))
-        return self.zrem(key, *items)
-
-    @command((Key(ZSet), ScoreTest, ScoreTest))
-    def zremrangebyscore(self, key, min, max):
-        items = key.value.irange_score(min.lower_bound, max.upper_bound)
-        return self.zrem(key, *[item[1] for item in items])
-
-    @command((Key(ZSet), Int, Int))
-    def zremrangebyrank(self, key, start, stop):
-        zset = key.value
-        start, stop = self._fix_range(start, stop, len(zset))
-        items = zset.islice_score(start, stop)
-        return self.zrem(key, *[item[1] for item in items])
-
-    @command((Key(ZSet), Int), (bytes, bytes))
-    def zscan(self, key, cursor, *args):
-        new_cursor, ans = self._scan(key.value.items(), cursor, *args)
-        flat = []
-        for (key, score) in ans:
-            flat.append(key)
-            flat.append(Float.encode(score, False))
-        return [new_cursor, flat]
-
-    @command((Key(ZSet), bytes))
-    def zscore(self, key, member):
-        try:
-            return Float.encode(key.value[member], False)
-        except KeyError:
-            return None
-
-    @staticmethod
-    def _get_zset(value):
-        if isinstance(value, set):
-            zset = ZSet()
-            for item in value:
-                zset[item] = 1.0
-            return zset
-        elif isinstance(value, ZSet):
-            return value
-        else:
-            raise SimpleError(WRONGTYPE_MSG)
-
-    def _zunioninter(self, func, dest, numkeys, *args):
-        if numkeys < 1:
-            raise SimpleError(ZUNIONSTORE_KEYS_MSG)
-        if numkeys > len(args):
-            raise SimpleError(SYNTAX_ERROR_MSG)
-        aggregate = b'sum'
-        sets = []
-        for i in range(numkeys):
-            item = CommandItem(args[i], self._db, item=self._db.get(args[i]), default=ZSet())
-            sets.append(self._get_zset(item.value))
-        weights = [1.0] * numkeys
-
-        i = numkeys
-        while i < len(args):
-            arg = args[i]
-            if casematch(arg, b'weights') and i + numkeys < len(args):
-                weights = [Float.decode(x) for x in args[i + 1:i + numkeys + 1]]
-                i += numkeys + 1
-            elif casematch(arg, b'aggregate') and i + 1 < len(args):
-                aggregate = casenorm(args[i + 1])
-                if aggregate not in (b'sum', b'min', b'max'):
-                    raise SimpleError(SYNTAX_ERROR_MSG)
-                i += 2
-            else:
-                raise SimpleError(SYNTAX_ERROR_MSG)
-
-        out_members = set(sets[0])
-        for s in sets[1:]:
-            if func == 'ZUNIONSTORE':
-                out_members |= set(s)
-            else:
-                out_members.intersection_update(s)
-
-        # We first build a regular dict and turn it into a ZSet. The
-        # reason is subtle: a ZSet won't update a score from -0 to +0
-        # (or vice versa) through assignment, but a regular dict will.
-        out = {}
-        # The sort affects the order of floating-point operations.
-        # Note that redis uses qsort(1), which has no stability guarantees,
-        # so we can't be sure to match it in all cases.
-        for s, w in sorted(zip(sets, weights), key=lambda x: len(x[0])):
-            for member, score in s.items():
-                score *= w
-                # Redis only does this step for ZUNIONSTORE. See
-                # https://github.com/antirez/redis/issues/3954.
-                if func == 'ZUNIONSTORE' and math.isnan(score):
-                    score = 0.0
-                if member not in out_members:
-                    continue
-                if member in out:
-                    old = out[member]
-                    if aggregate == b'sum':
-                        score += old
-                        if math.isnan(score):
-                            score = 0.0
-                    elif aggregate == b'max':
-                        score = max(old, score)
-                    elif aggregate == b'min':
-                        score = min(old, score)
-                    else:
-                        assert False  # pragma: nocover
-                if math.isnan(score):
-                    score = 0.0
-                out[member] = score
-
-        out_zset = ZSet()
-        for member, score in out.items():
-            out_zset[member] = score
-
-        dest.value = out_zset
-        return len(out_zset)
-
-    @command((Key(), Int, bytes), (bytes,))
-    def zunionstore(self, dest, numkeys, *args):
-        return self._zunioninter('ZUNIONSTORE', dest, numkeys, *args)
-
-    @command((Key(), Int, bytes), (bytes,))
-    def zinterstore(self, dest, numkeys, *args):
-        return self._zunioninter('ZINTERSTORE', dest, numkeys, *args)
-
-    # Server commands
-    # TODO: lots
-
-    @command((), (bytes,), flags='s')
-    def bgsave(self, *args):
-        if len(args) > 1 or (len(args) == 1 and not casematch(args[0], b'schedule')):
-            raise SimpleError(SYNTAX_ERROR_MSG)
-        self._server.lastsave = int(time.time())
-        return BGSAVE_STARTED
-
-    @command(())
-    def dbsize(self):
-        return len(self._db)
-
-    @command((), (bytes,))
-    def flushdb(self, *args):
-        if args:
-            if len(args) != 1 or not casematch(args[0], b'async'):
-                raise SimpleError(SYNTAX_ERROR_MSG)
-        self._db.clear()
-        return OK
-
-    @command((), (bytes,))
-    def flushall(self, *args):
-        if args:
-            if len(args) != 1 or not casematch(args[0], b'async'):
-                raise SimpleError(SYNTAX_ERROR_MSG)
-        for db in self._server.dbs.values():
-            db.clear()
-        # TODO: clear watches and/or pubsub as well?
-        return OK
-
-    @command(())
-    def lastsave(self):
-        return self._server.lastsave
-
-    @command((), flags='s')
-    def save(self):
-        self._server.lastsave = int(time.time())
-        return OK
-
-    @command(())
-    def time(self):
-        now_us = round(time.time() * 1000000)
-        now_s = now_us // 1000000
-        now_us %= 1000000
-        return [str(now_s).encode(), str(now_us).encode()]
-
-    # Script commands
-    # script debug and script kill will probably not be supported
-
-    def _convert_redis_arg(self, lua_runtime, value):
-        # Type checks are exact to avoid issues like bool being a subclass of int.
-        if type(value) is bytes:
-            return value
-        elif type(value) in {int, float}:
-            return '{:.17g}'.format(value).encode()
-        else:
-            # TODO: add the context
-            raise SimpleError(LUA_COMMAND_ARG_MSG)
-
-    def _convert_redis_result(self, lua_runtime, result):
-        if isinstance(result, (bytes, int)):
-            return result
-        elif isinstance(result, SimpleString):
-            return lua_runtime.table_from({b"ok": result.value})
-        elif result is None:
-            return False
-        elif isinstance(result, list):
-            converted = [
-                self._convert_redis_result(lua_runtime, item)
-                for item in result
-            ]
-            return lua_runtime.table_from(converted)
-        elif isinstance(result, SimpleError):
-            raise result
-        else:
-            raise RuntimeError("Unexpected return type from redis: {}".format(type(result)))
-
-    def _convert_lua_result(self, result, nested=True):
-        from lupa import lua_type
-        if lua_type(result) == 'table':
-            for key in (b'ok', b'err'):
-                if key in result:
-                    msg = self._convert_lua_result(result[key])
-                    if not isinstance(msg, bytes):
-                        raise SimpleError(LUA_WRONG_NUMBER_ARGS_MSG)
-                    if key == b'ok':
-                        return SimpleString(msg)
-                    elif nested:
-                        return SimpleError(msg.decode('utf-8', 'replace'))
-                    else:
-                        raise SimpleError(msg.decode('utf-8', 'replace'))
-            # Convert Lua tables into lists, starting from index 1, mimicking the behavior of StrictRedis.
-            result_list = []
-            for index in itertools.count(1):
-                if index not in result:
-                    break
-                item = result[index]
-                result_list.append(self._convert_lua_result(item))
-            return result_list
-        elif isinstance(result, str):
-            return result.encode()
-        elif isinstance(result, float):
-            return int(result)
-        elif isinstance(result, bool):
-            return 1 if result else None
-        return result
-
-    def _check_for_lua_globals(self, lua_runtime, expected_globals):
-        actual_globals = set(lua_runtime.globals().keys())
-        if actual_globals != expected_globals:
-            unexpected = [six.ensure_str(var, 'utf-8', 'replace')
-                          for var in actual_globals - expected_globals]
-            raise SimpleError(GLOBAL_VARIABLE_MSG.format(", ".join(unexpected)))
-
-    def _lua_redis_call(self, lua_runtime, expected_globals, op, *args):
-        # Check if we've set any global variables before making any change.
-        self._check_for_lua_globals(lua_runtime, expected_globals)
-        func, func_name = self._name_to_func(op)
-        args = [self._convert_redis_arg(lua_runtime, arg) for arg in args]
-        result = self._run_command(func, func._fakeredis_sig, args, True)
-        return self._convert_redis_result(lua_runtime, result)
-
-    def _lua_redis_pcall(self, lua_runtime, expected_globals, op, *args):
-        try:
-            return self._lua_redis_call(lua_runtime, expected_globals, op, *args)
-        except Exception as ex:
-            return lua_runtime.table_from({b"err": str(ex)})
-
-    def _lua_redis_log(self, lua_runtime, expected_globals, lvl, *args):
-        self._check_for_lua_globals(lua_runtime, expected_globals)
-        if len(args) < 1:
-            raise SimpleError(REQUIRES_MORE_ARGS_MSG.format("redis.log()", "two"))
-        if lvl not in REDIS_LOG_LEVELS.values():
-            raise SimpleError(LOG_INVALID_DEBUG_LEVEL_MSG)
-        msg = ' '.join([x.decode('utf-8')
-                        if isinstance(x, bytes) else str(x)
-                        for x in args if not isinstance(x, bool)])
-        LOGGER.log(REDIS_LOG_LEVELS_TO_LOGGING[lvl], msg)
-
-    @command((bytes, Int), (bytes,), flags='s')
-    def eval(self, script, numkeys, *keys_and_args):
-        from lupa import LuaError, LuaRuntime, as_attrgetter
-
-        if numkeys > len(keys_and_args):
-            raise SimpleError(TOO_MANY_KEYS_MSG)
-        if numkeys < 0:
-            raise SimpleError(NEGATIVE_KEYS_MSG)
-        sha1 = hashlib.sha1(script).hexdigest().encode()
-        self._server.script_cache[sha1] = script
-        lua_runtime = LuaRuntime(encoding=None, unpack_returned_tuples=True)
-
-        set_globals = lua_runtime.eval(
-            """
-            function(keys, argv, redis_call, redis_pcall, redis_log, redis_log_levels)
-                redis = {}
-                redis.call = redis_call
-                redis.pcall = redis_pcall
-                redis.log = redis_log
-                for level, pylevel in python.iterex(redis_log_levels.items()) do
-                    redis[level] = pylevel
-                end
-                redis.error_reply = function(msg) return {err=msg} end
-                redis.status_reply = function(msg) return {ok=msg} end
-                KEYS = keys
-                ARGV = argv
-            end
-            """
-        )
-        expected_globals = set()
-        set_globals(
-            lua_runtime.table_from(keys_and_args[:numkeys]),
-            lua_runtime.table_from(keys_and_args[numkeys:]),
-            functools.partial(self._lua_redis_call, lua_runtime, expected_globals),
-            functools.partial(self._lua_redis_pcall, lua_runtime, expected_globals),
-            functools.partial(self._lua_redis_log, lua_runtime, expected_globals),
-            as_attrgetter(REDIS_LOG_LEVELS)
-        )
-        expected_globals.update(lua_runtime.globals().keys())
-
-        try:
-            result = lua_runtime.execute(script)
-        except (LuaError, SimpleError) as ex:
-            raise SimpleError(SCRIPT_ERROR_MSG.format(sha1.decode(), ex))
-
-        self._check_for_lua_globals(lua_runtime, expected_globals)
-
-        return self._convert_lua_result(result, nested=False)
-
-    @command((bytes, Int), (bytes,), flags='s')
-    def evalsha(self, sha1, numkeys, *keys_and_args):
-        try:
-            script = self._server.script_cache[sha1]
-        except KeyError:
-            raise SimpleError(NO_MATCHING_SCRIPT_MSG)
-        return self.eval(script, numkeys, *keys_and_args)
-
-    @command((bytes,), (bytes,), flags='s')
-    def script(self, subcmd, *args):
-        if casematch(subcmd, b'load'):
-            if len(args) != 1:
-                raise SimpleError(BAD_SUBCOMMAND_MSG.format('SCRIPT'))
-            script = args[0]
-            sha1 = hashlib.sha1(script).hexdigest().encode()
-            self._server.script_cache[sha1] = script
-            return sha1
-        elif casematch(subcmd, b'exists'):
-            return [int(sha1 in self._server.script_cache) for sha1 in args]
-        elif casematch(subcmd, b'flush'):
-            if len(args) > 1 or (len(args) == 1 and casenorm(args[0]) not in {b'sync', b'async'}):
-                raise SimpleError(BAD_SUBCOMMAND_MSG.format('SCRIPT'))
-            self._server.script_cache = {}
-            return OK
-        else:
-            raise SimpleError(BAD_SUBCOMMAND_MSG.format('SCRIPT'))
-
-    # Pubsub commands
-    # TODO: pubsub command
-
-    def _subscribe(self, channels, subscribers, mtype):
-        for channel in channels:
-            subs = subscribers[channel]
-            if self not in subs:
-                subs.add(self)
-                self._pubsub += 1
-            msg = [mtype, channel, self._pubsub]
-            self.put_response(msg)
-        return NoResponse()
-
-    def _unsubscribe(self, channels, subscribers, mtype):
-        if not channels:
-            channels = []
-            for (channel, subs) in subscribers.items():
-                if self in subs:
-                    channels.append(channel)
-        for channel in channels:
-            subs = subscribers.get(channel, set())
-            if self in subs:
-                subs.remove(self)
-                if not subs:
-                    del subscribers[channel]
-                self._pubsub -= 1
-            msg = [mtype, channel, self._pubsub]
-            self.put_response(msg)
-        return NoResponse()
-
-    @command((bytes,), (bytes,), flags='s')
-    def psubscribe(self, *patterns):
-        return self._subscribe(patterns, self._server.psubscribers, b'psubscribe')
-
-    @command((bytes,), (bytes,), flags='s')
-    def subscribe(self, *channels):
-        return self._subscribe(channels, self._server.subscribers, b'subscribe')
-
-    @command((), (bytes,), flags='s')
-    def punsubscribe(self, *patterns):
-        return self._unsubscribe(patterns, self._server.psubscribers, b'punsubscribe')
-
-    @command((), (bytes,), flags='s')
-    def unsubscribe(self, *channels):
-        return self._unsubscribe(channels, self._server.subscribers, b'unsubscribe')
-
-    @command((bytes, bytes))
-    def publish(self, channel, message):
-        receivers = 0
-        msg = [b'message', channel, message]
-        subs = self._server.subscribers.get(channel, set())
-        for sock in subs:
-            sock.put_response(msg)
-            receivers += 1
-        for (pattern, socks) in self._server.psubscribers.items():
-            regex = compile_pattern(pattern)
-            if regex.match(channel):
-                msg = [b'pmessage', pattern, channel, message]
-                for sock in socks:
-                    sock.put_response(msg)
-                    receivers += 1
-        return receivers
-
-
-setattr(FakeSocket, 'del', FakeSocket.del_)
-delattr(FakeSocket, 'del_')
-setattr(FakeSocket, 'set', FakeSocket.set_)
-delattr(FakeSocket, 'set_')
-setattr(FakeSocket, 'exec', FakeSocket.exec_)
-delattr(FakeSocket, 'exec_')
-
-
-class _DummyParser:
-    def __init__(self, socket_read_size):
-        self.socket_read_size = socket_read_size
-
-    def on_disconnect(self):
-        pass
-
-    def on_connect(self, connection):
-        pass
-
-
-# Redis <3.2 will not have a selector
-try:
-    from redis.selector import BaseSelector
-except ImportError:
-    class BaseSelector:
-        def __init__(self, sock):
-            self.sock = sock
-
-
-class FakeSelector(BaseSelector):
-    def check_can_read(self, timeout):
-        if self.sock.responses.qsize():
-            return True
-        if timeout is not None and timeout <= 0:
-            return False
-
-        # A sleep/poll loop is easier to mock out than messing with condition
-        # variables.
-        start = time.time()
-        while True:
-            if self.sock.responses.qsize():
-                return True
-            time.sleep(0.01)
-            now = time.time()
-            if timeout is not None and now > start + timeout:
-                return False
-
-    def check_is_ready_for_command(self, timeout):
-        return True
-
-
->>>>>>> a42ddd85
 class FakeConnection(redis.Connection):
     description_format = "FakeConnection<db=%(db)s>"
 
